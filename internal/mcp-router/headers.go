--- conflicted
+++ resolved
@@ -7,7 +7,6 @@
 )
 
 const (
-<<<<<<< HEAD
 	mcpServerNameHeader   = "x-mcp-servername"
 	toolAnnotationsHeader = "x-mcp-annotation-hints"
 	toolHeader            = "x-mcp-toolname"
@@ -15,15 +14,7 @@
 	sessionHeader         = "mcp-session-id"
 	authorityHeader       = ":authority"
 	authorizationHeader   = "authorization"
-=======
-	mcpServerNameHeader = "x-mcp-servername"
-	toolHeader          = "x-mcp-toolname"
-	methodHeader        = "x-mcp-method"
-	sessionHeader       = "mcp-session-id"
-	mcpTarget           = "mcp-target"
-	authorityHeader     = ":authority"
-	authorizationHeader = "authorization"
->>>>>>> 3dfa6a88
+	mcpTarget             = "mcp-target"
 )
 
 func getSingleValueHeader(headers *basepb.HeaderMap, name string) string {
