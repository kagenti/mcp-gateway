--- conflicted
+++ resolved
@@ -1,15 +1,11 @@
 FROM golang:1.24 AS builder
 
 WORKDIR /workspace
-
-<<<<<<< HEAD
 
 COPY cmd/mcp-broker-router/main.go cmd/mcp-broker-router/main.go
 COPY internal/ internal/
 COPY pkg/ ./pkg/
 
-=======
->>>>>>> e9c634e2
 COPY go.mod go.mod
 COPY go.sum go.sum
 RUN go mod download
